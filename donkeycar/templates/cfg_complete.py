"""
CAR CONFIG

This file is read by your car application's manage.py script to change the car
performance.

EXMAPLE
-----------
import dk
cfg = dk.load_config(config_path='~/mycar/config.py')
print(cfg.CAMERA_RESOLUTION)

"""


import os

#PATHS
CAR_PATH = PACKAGE_PATH = os.path.dirname(os.path.realpath(__file__))
DATA_PATH = os.path.join(CAR_PATH, 'data')
MODELS_PATH = os.path.join(CAR_PATH, 'models')

#VEHICLE
DRIVE_LOOP_HZ = 20      # the vehicle loop will pause if faster than this speed.
MAX_LOOPS = None        # the vehicle loop can abort after this many iterations, when given a positive integer.

#CAMERA
CAMERA_TYPE = "PICAM"   # (PICAM|WEBCAM|CVCAM|CSIC|V4L|D435|MOCK|IMAGE_LIST)
IMAGE_W = 160
IMAGE_H = 120
IMAGE_DEPTH = 3         # default RGB=3, make 1 for mono
CAMERA_FRAMERATE = DRIVE_LOOP_HZ
CAMERA_VFLIP = False
CAMERA_HFLIP = False
# For CSIC camera - If the camera is mounted in a rotated position, changing the below parameter will correct the output frame orientation
CSIC_CAM_GSTREAMER_FLIP_PARM = 0 # (0 => none , 4 => Flip horizontally, 6 => Flip vertically)

# For IMAGE_LIST camera
# PATH_MASK = "~/mycar/data/tub_1_20-03-12/*.jpg"

#9865, over rides only if needed, ie. TX2..
PCA9685_I2C_ADDR = 0x40     #I2C address, use i2cdetect to validate this number
PCA9685_I2C_BUSNUM = None   #None will auto detect, which is fine on the pi. But other platforms should specify the bus num.

#SSD1306_128_32
USE_SSD1306_128_32 = False    # Enable the SSD_1306 OLED Display
SSD1306_128_32_I2C_BUSNUM = 1 # I2C bus number

#DRIVETRAIN
#These options specify which chasis and motor setup you are using. Most are using SERVO_ESC.
#DC_STEER_THROTTLE uses HBridge pwm to control one steering dc motor, and one drive wheel motor
#DC_TWO_WHEEL uses HBridge pwm to control two drive motors, one on the left, and one on the right.
#SERVO_HBRIDGE_PWM use ServoBlaster to output pwm control from the PiZero directly to control steering, and HBridge for a drive motor.
<<<<<<< HEAD
DRIVE_TRAIN_TYPE = "SERVO_ESC" # SERVO_ESC|DC_STEER_THROTTLE|DC_TWO_WHEEL|SERVO_HBRIDGE_PWM|MM1
=======
#PIGPIO_PWM uses Raspberrys internal PWM
DRIVE_TRAIN_TYPE = "SERVO_ESC" # SERVO_ESC|DC_STEER_THROTTLE|DC_TWO_WHEEL|SERVO_HBRIDGE_PWM|PIGPIO_PWM|MOCK
>>>>>>> 5ecf18ea

#STEERING
STEERING_CHANNEL = 1            #channel on the 9685 pwm board 0-15
STEERING_LEFT_PWM = 460         #pwm value for full left steering
STEERING_RIGHT_PWM = 290        #pwm value for full right steering

#STEERING FOR PIGPIO_PWM
STEERING_PWM_PIN = 13           #Pin numbering according to Broadcom numbers
STEERING_PWM_FREQ = 50          #Frequency for PWM
STEERING_PWM_INVERTED = False   #If PWM needs to be inverted

#THROTTLE
THROTTLE_CHANNEL = 0            #channel on the 9685 pwm board 0-15
THROTTLE_FORWARD_PWM = 500      #pwm value for max forward throttle
THROTTLE_STOPPED_PWM = 370      #pwm value for no movement
THROTTLE_REVERSE_PWM = 220      #pwm value for max reverse throttle

#THROTTLE FOR PIGPIO_PWM
THROTTLE_PWM_PIN = 18           #Pin numbering according to Broadcom numbers
THROTTLE_PWM_FREQ = 50          #Frequency for PWM
THROTTLE_PWM_INVERTED = False   #If PWM needs to be inverted

#DC_STEER_THROTTLE with one motor as steering, one as drive
#these GPIO pinouts are only used for the DRIVE_TRAIN_TYPE=DC_STEER_THROTTLE
HBRIDGE_PIN_LEFT = 18
HBRIDGE_PIN_RIGHT = 16
HBRIDGE_PIN_FWD = 15
HBRIDGE_PIN_BWD = 13

#DC_TWO_WHEEL - with two wheels as drive, left and right.
#these GPIO pinouts are only used for the DRIVE_TRAIN_TYPE=DC_TWO_WHEEL
HBRIDGE_PIN_LEFT_FWD = 18
HBRIDGE_PIN_LEFT_BWD = 16
HBRIDGE_PIN_RIGHT_FWD = 15
HBRIDGE_PIN_RIGHT_BWD = 13


#TRAINING
#The DEFAULT_MODEL_TYPE will choose which model will be created at training time. This chooses
#between different neural network designs. You can override this setting by passing the command
#line parameter --type to the python manage.py train and drive commands.
DEFAULT_MODEL_TYPE = 'linear'   #(linear|categorical|rnn|imu|behavior|3d|localizer|latent)
BATCH_SIZE = 128                #how many records to use when doing one pass of gradient decent. Use a smaller number if your gpu is running out of memory.
TRAIN_TEST_SPLIT = 0.8          #what percent of records to use for training. the remaining used for validation.
MAX_EPOCHS = 100                #how many times to visit all records of your data
SHOW_PLOT = True                #would you like to see a pop up display of final loss?
VERBOSE_TRAIN = True             #would you like to see a progress bar with text during training?
USE_EARLY_STOP = True           #would you like to stop the training if we see it's not improving fit?
EARLY_STOP_PATIENCE = 5         #how many epochs to wait before no improvement
MIN_DELTA = .0005               #early stop will want this much loss change before calling it improved.
PRINT_MODEL_SUMMARY = True      #print layers and weights to stdout
OPTIMIZER = None                #adam, sgd, rmsprop, etc.. None accepts default
LEARNING_RATE = 0.001           #only used when OPTIMIZER specified
LEARNING_RATE_DECAY = 0.0       #only used when OPTIMIZER specified
SEND_BEST_MODEL_TO_PI = False   #change to true to automatically send best model during training
CACHE_IMAGES = True             #keep images in memory. will speed succesive epochs, but crater if not enough mem.

PRUNE_CNN = False               #This will remove weights from your model. The primary goal is to increase performance.
PRUNE_PERCENT_TARGET = 75       # The desired percentage of pruning.
PRUNE_PERCENT_PER_ITERATION = 20 # Percenge of pruning that is perform per iteration.
PRUNE_VAL_LOSS_DEGRADATION_LIMIT = 0.2 # The max amout of validation loss that is permitted during pruning.
PRUNE_EVAL_PERCENT_OF_DATASET = .05  # percent of dataset used to perform evaluation of model.

#Pi login information
#When using the continuous train option, these credentials will
#be used to copy the final model to your vehicle. If not using this option, no need to set these.
PI_USERNAME = "pi"                  # username on pi
PI_PASSWD = "raspberry"             # password is optional. Only used from Windows machine. Ubuntu and mac users should copy their public keys to the pi. `ssh-copy-id username@hostname`
PI_HOSTNAME = "raspberrypi.local"   # the network hostname or ip address
PI_DONKEY_ROOT = "/home/pi/mycar"   # the location of the mycar dir on the pi. this will be used to help locate the final model destination.

# Region of interst cropping
# only supported in Categorical and Linear models.
# If these crops values are too large, they will cause the stride values to become negative and the model with not be valid.
ROI_CROP_TOP = 0                    #the number of rows of pixels to ignore on the top of the image
ROI_CROP_BOTTOM = 0                 #the number of rows of pixels to ignore on the bottom of the image

#Model transfer options
#When copying weights during a model transfer operation, should we freeze a certain number of layers
#to the incoming weights and not allow them to change during training?
FREEZE_LAYERS = False               #default False will allow all layers to be modified by training
NUM_LAST_LAYERS_TO_TRAIN = 7        #when freezing layers, how many layers from the last should be allowed to train?

#WEB CONTROL
WEB_CONTROL_PORT = 8887             # which port to listen on when making a web controller
WEB_INIT_MODE = "user"              # which control mode to start in. one of user|local_angle|local. Setting local will start in ai mode.

#JOYSTICK
USE_JOYSTICK_AS_DEFAULT = False     #when starting the manage.py, when True, will not require a --js option to use the joystick
JOYSTICK_MAX_THROTTLE = 0.5         #this scalar is multiplied with the -1 to 1 throttle value to limit the maximum throttle. This can help if you drop the controller or just don't need the full speed available.
JOYSTICK_STEERING_SCALE = 1.0       #some people want a steering that is less sensitve. This scalar is multiplied with the steering -1 to 1. It can be negative to reverse dir.
AUTO_RECORD_ON_THROTTLE = True      #if true, we will record whenever throttle is not zero. if false, you must manually toggle recording with some other trigger. Usually circle button on joystick.
<<<<<<< HEAD
CONTROLLER_TYPE='ps3'               #(ps3|ps4|xbox|nimbus|wiiu|F710|rc3|MM1)
=======
CONTROLLER_TYPE='ps3'               #(ps3|ps4|xbox|nimbus|wiiu|F710|rc3|custom) custom will run the my_joystick.py controller written by the `donkey createjs` command
>>>>>>> 5ecf18ea
USE_NETWORKED_JS = False            #should we listen for remote joystick control over the network?
NETWORK_JS_SERVER_IP = "192.168.0.1"#when listening for network joystick control, which ip is serving this information
JOYSTICK_DEADZONE = 0.0             # when non zero, this is the smallest throttle before recording triggered.
JOYSTICK_THROTTLE_DIR = -1.0        # use -1.0 to flip forward/backward, use 1.0 to use joystick's natural forward/backward
USE_FPV = False                     # send camera data to FPV webserver
JOYSTICK_DEVICE_FILE = "/dev/input/js0" # this is the unix file use to access the joystick.

#For the categorical model, this limits the upper bound of the learned throttle
#it's very IMPORTANT that this value is matched from the training PC config.py and the robot.py
#and ideally wouldn't change once set.
MODEL_CATEGORICAL_MAX_THROTTLE_RANGE = 0.5

#RNN or 3D
SEQUENCE_LENGTH = 3             #some models use a number of images over time. This controls how many.

#IMU
HAVE_IMU = False                #when true, this add a Mpu6050 part and records the data. Can be used with a
IMU_SENSOR = 'mpu6050'          # (mpu6050|mpu9250)
IMU_DLP_CONFIG = 0              # Digital Lowpass Filter setting (0:250Hz, 1:184Hz, 2:92Hz, 3:41Hz, 4:20Hz, 5:10Hz, 6:5Hz)

#SOMBRERO
HAVE_SOMBRERO = False           #set to true when using the sombrero hat from the Donkeycar store. This will enable pwm on the hat.

#ROBOHAT MM1
HAVE_ROBOHAT = False            # set to true when using the Robo HAT MM1 from Robotics Masters.  This will change to RC Control.
MM1_STEERING_MID = 1500         # Adjust this value if your car cannot run in a straight line
MM1_MAX_FORWARD = 2000          # Max throttle to go fowrward. The bigger the faster
MM1_STOPPED_PWM = 1500
MM1_MAX_REVERSE = 1000          # Max throttle to go reverse. The smaller the faster
MM1_SHOW_STEERING_VALUE = False

#RECORD OPTIONS
RECORD_DURING_AI = False        #normally we do not record during ai mode. Set this to true to get image and steering records for your Ai. Be careful not to use them to train.

#LED
HAVE_RGB_LED = False            #do you have an RGB LED like https://www.amazon.com/dp/B07BNRZWNF
LED_INVERT = False              #COMMON ANODE? Some RGB LED use common anode. like https://www.amazon.com/Xia-Fly-Tri-Color-Emitting-Diffused/dp/B07MYJQP8B

#LED board pin number for pwm outputs
#These are physical pinouts. See: https://www.raspberrypi-spy.co.uk/2012/06/simple-guide-to-the-rpi-gpio-header-and-pins/
LED_PIN_R = 12
LED_PIN_G = 10
LED_PIN_B = 16

#LED status color, 0-100
LED_R = 0
LED_G = 0
LED_B = 1

#LED Color for record count indicator
REC_COUNT_ALERT = 1000          #how many records before blinking alert
REC_COUNT_ALERT_CYC = 15        #how many cycles of 1/20 of a second to blink per REC_COUNT_ALERT records
REC_COUNT_ALERT_BLINK_RATE = 0.4 #how fast to blink the led in seconds on/off

#first number is record count, second tuple is color ( r, g, b) (0-100)
#when record count exceeds that number, the color will be used
RECORD_ALERT_COLOR_ARR = [ (0, (1, 1, 1)),
            (3000, (5, 5, 5)),
            (5000, (5, 2, 0)),
            (10000, (0, 5, 0)),
            (15000, (0, 5, 5)),
            (20000, (0, 0, 5)), ]


#LED status color, 0-100, for model reloaded alert
MODEL_RELOADED_LED_R = 100
MODEL_RELOADED_LED_G = 0
MODEL_RELOADED_LED_B = 0


#BEHAVIORS
#When training the Behavioral Neural Network model, make a list of the behaviors,
#Set the TRAIN_BEHAVIORS = True, and use the BEHAVIOR_LED_COLORS to give each behavior a color
TRAIN_BEHAVIORS = False
BEHAVIOR_LIST = ['Left_Lane', "Right_Lane"]
BEHAVIOR_LED_COLORS =[ (0, 10, 0), (10, 0, 0) ] #RGB tuples 0-100 per chanel

#Localizer
#The localizer is a neural network that can learn to predice it's location on the track.
#This is an experimental feature that needs more developement. But it can currently be used
#to predict the segement of the course, where the course is divided into NUM_LOCATIONS segments.
TRAIN_LOCALIZER = False
NUM_LOCATIONS = 10
BUTTON_PRESS_NEW_TUB = False #when enabled, makes it easier to divide our data into one tub per track length if we make a new tub on each X button press.

#DonkeyGym
#Only on Ubuntu linux, you can use the simulator as a virtual donkey and
#issue the same python manage.py drive command as usual, but have them control a virtual car.
#This enables that, and sets the path to the simualator and the environment.
#You will want to download the simulator binary from: https://github.com/tawnkramer/donkey_gym/releases/download/v18.9/DonkeySimLinux.zip
#then extract that and modify DONKEY_SIM_PATH.
DONKEY_GYM = False
DONKEY_SIM_PATH = "path to sim" #"/home/tkramer/projects/sdsandbox/sdsim/build/DonkeySimLinux/donkey_sim.x86_64" when racing on virtual-race-league use "remote", or user "remote" when you want to start the sim manually first.
DONKEY_GYM_ENV_NAME = "donkey-generated-track-v0" # ("donkey-generated-track-v0"|"donkey-generated-roads-v0"|"donkey-warehouse-v0"|"donkey-avc-sparkfun-v0")
GYM_CONF = { "body_style" : "donkey", "body_rgb" : (128, 128, 128), "car_name" : "me", "font_size" : 100} # body style(donkey|bare|car01) body rgb 0-255
SIM_HOST = "127.0.0.1"              # when racing on virtual-race-league use host "trainmydonkey.com"
SIM_ARTIFICIAL_LATENCY = 0          # this is the millisecond latency in controls. Can use useful in emulating the delay when useing a remote server. values of 100 to 400 probably reasonable.

#publish camera over network
#This is used to create a tcp service to pushlish the camera feed
PUB_CAMERA_IMAGES = False

#When racing, to give the ai a boost, configure these values.
AI_LAUNCH_DURATION = 0.0            # the ai will output throttle for this many seconds
AI_LAUNCH_THROTTLE = 0.0            # the ai will output this throttle value
AI_LAUNCH_ENABLE_BUTTON = 'R2'      # this keypress will enable this boost. It must be enabled before each use to prevent accidental trigger.
AI_LAUNCH_KEEP_ENABLED = False      # when False ( default) you will need to hit the AI_LAUNCH_ENABLE_BUTTON for each use. This is safest. When this True, is active on each trip into "local" ai mode.

#Scale the output of the throttle of the ai pilot for all model types.
AI_THROTTLE_MULT = 1.0              # this multiplier will scale every throttle value for all output from NN models

#Path following
PATH_FILENAME = "donkey_path.pkl"   # the path will be saved to this filename
PATH_SCALE = 5.0                    # the path display will be scaled by this factor in the web page
PATH_OFFSET = (0, 0)                # 255, 255 is the center of the map. This offset controls where the origin is displayed.
PATH_MIN_DIST = 0.3                 # after travelling this distance (m), save a path point
PID_P = -10.0                       # proportional mult for PID path follower
PID_I = 0.000                       # integral mult for PID path follower
PID_D = -0.2                        # differential mult for PID path follower
PID_THROTTLE = 0.2                  # constant throttle value during path following
SAVE_PATH_BTN = "cross"             # joystick button to save path
RESET_ORIGIN_BTN = "triangle"       # joystick button to press to move car back to origin

# Intel Realsense D435 and D435i depth sensing camera
REALSENSE_D435_RGB = True       # True to capture RGB image
REALSENSE_D435_DEPTH = True     # True to capture depth as image array
REALSENSE_D435_IMU = False      # True to capture IMU data (D435i only)
REALSENSE_D435_ID = None        # serial number of camera or None if you only have one camera (it will autodetect)

<|MERGE_RESOLUTION|>--- conflicted
+++ resolved
@@ -51,12 +51,8 @@
 #DC_STEER_THROTTLE uses HBridge pwm to control one steering dc motor, and one drive wheel motor
 #DC_TWO_WHEEL uses HBridge pwm to control two drive motors, one on the left, and one on the right.
 #SERVO_HBRIDGE_PWM use ServoBlaster to output pwm control from the PiZero directly to control steering, and HBridge for a drive motor.
-<<<<<<< HEAD
-DRIVE_TRAIN_TYPE = "SERVO_ESC" # SERVO_ESC|DC_STEER_THROTTLE|DC_TWO_WHEEL|SERVO_HBRIDGE_PWM|MM1
-=======
 #PIGPIO_PWM uses Raspberrys internal PWM
-DRIVE_TRAIN_TYPE = "SERVO_ESC" # SERVO_ESC|DC_STEER_THROTTLE|DC_TWO_WHEEL|SERVO_HBRIDGE_PWM|PIGPIO_PWM|MOCK
->>>>>>> 5ecf18ea
+DRIVE_TRAIN_TYPE = "SERVO_ESC" # SERVO_ESC|DC_STEER_THROTTLE|DC_TWO_WHEEL|SERVO_HBRIDGE_PWM|PIGPIO_PWM|MM1|MOCK
 
 #STEERING
 STEERING_CHANNEL = 1            #channel on the 9685 pwm board 0-15
@@ -149,11 +145,7 @@
 JOYSTICK_MAX_THROTTLE = 0.5         #this scalar is multiplied with the -1 to 1 throttle value to limit the maximum throttle. This can help if you drop the controller or just don't need the full speed available.
 JOYSTICK_STEERING_SCALE = 1.0       #some people want a steering that is less sensitve. This scalar is multiplied with the steering -1 to 1. It can be negative to reverse dir.
 AUTO_RECORD_ON_THROTTLE = True      #if true, we will record whenever throttle is not zero. if false, you must manually toggle recording with some other trigger. Usually circle button on joystick.
-<<<<<<< HEAD
-CONTROLLER_TYPE='ps3'               #(ps3|ps4|xbox|nimbus|wiiu|F710|rc3|MM1)
-=======
-CONTROLLER_TYPE='ps3'               #(ps3|ps4|xbox|nimbus|wiiu|F710|rc3|custom) custom will run the my_joystick.py controller written by the `donkey createjs` command
->>>>>>> 5ecf18ea
+CONTROLLER_TYPE='ps3'               #(ps3|ps4|xbox|nimbus|wiiu|F710|rc3|MM1|custom) custom will run the my_joystick.py controller written by the `donkey createjs` command
 USE_NETWORKED_JS = False            #should we listen for remote joystick control over the network?
 NETWORK_JS_SERVER_IP = "192.168.0.1"#when listening for network joystick control, which ip is serving this information
 JOYSTICK_DEADZONE = 0.0             # when non zero, this is the smallest throttle before recording triggered.
