"""
CAR CONFIG

This file is read by your car application's manage.py script to change the car
performance.

EXMAPLE
-----------
import dk
cfg = dk.load_config(config_path='~/mycar/config.py')
print(cfg.CAMERA_RESOLUTION)

"""


import os

#PATHS
CAR_PATH = PACKAGE_PATH = os.path.dirname(os.path.realpath(__file__))
DATA_PATH = os.path.join(CAR_PATH, 'data')
MODELS_PATH = os.path.join(CAR_PATH, 'models')

#VEHICLE
DRIVE_LOOP_HZ = 20      # the vehicle loop will pause if faster than this speed.
MAX_LOOPS = None        # the vehicle loop can abort after this many iterations, when given a positive integer.

#CAMERA
CAMERA_TYPE = "PICAM"   # (PICAM|WEBCAM|CVCAM|CSIC|V4L|D435|MOCK|IMAGE_LIST)
IMAGE_W = 160
IMAGE_H = 120
IMAGE_DEPTH = 3         # default RGB=3, make 1 for mono
CAMERA_FRAMERATE = DRIVE_LOOP_HZ
CAMERA_VFLIP = False
CAMERA_HFLIP = False
# For CSIC camera - If the camera is mounted in a rotated position, changing the below parameter will correct the output frame orientation
CSIC_CAM_GSTREAMER_FLIP_PARM = 0 # (0 => none , 4 => Flip horizontally, 6 => Flip vertically)

# For IMAGE_LIST camera
# PATH_MASK = "~/mycar/data/tub_1_20-03-12/*.jpg"

#9865, over rides only if needed, ie. TX2..
PCA9685_I2C_ADDR = 0x40     #I2C address, use i2cdetect to validate this number
PCA9685_I2C_BUSNUM = None   #None will auto detect, which is fine on the pi. But other platforms should specify the bus num.

#SSD1306_128_32
USE_SSD1306_128_32 = False    # Enable the SSD_1306 OLED Display
SSD1306_128_32_I2C_BUSNUM = 1 # I2C bus number

#DRIVETRAIN
#These options specify which chasis and motor setup you are using. Most are using SERVO_ESC.
#DC_STEER_THROTTLE uses HBridge pwm to control one steering dc motor, and one drive wheel motor
#DC_TWO_WHEEL uses HBridge pwm to control two drive motors, one on the left, and one on the right.
#SERVO_HBRIDGE_PWM use ServoBlaster to output pwm control from the PiZero directly to control steering, and HBridge for a drive motor.
<<<<<<< HEAD
#PIGPIO_PWM uses Raspberrys internal PWM
DRIVE_TRAIN_TYPE = "SERVO_ESC" # SERVO_ESC|DC_STEER_THROTTLE|DC_TWO_WHEEL|SERVO_HBRIDGE_PWM|PIGPIO_PWM
=======
DRIVE_TRAIN_TYPE = "SERVO_ESC" # SERVO_ESC|DC_STEER_THROTTLE|DC_TWO_WHEEL|SERVO_HBRIDGE_PWM|MOCK
>>>>>>> 43d95fce

#STEERING
STEERING_CHANNEL = 1            #channel on the 9685 pwm board 0-15
STEERING_LEFT_PWM = 460         #pwm value for full left steering
STEERING_RIGHT_PWM = 290        #pwm value for full right steering

#STEERING FOR PIGPIO_PWM
STEERING_PWM_PIN = 13           #Pin numbering according to Broadcom numbers
STEERING_PWM_FREQ = 50          #Frequency for PWM
STEERING_PWM_INVERTED = False   #If PWM needs to be inverted

#THROTTLE
THROTTLE_CHANNEL = 0            #channel on the 9685 pwm board 0-15
THROTTLE_FORWARD_PWM = 500      #pwm value for max forward throttle
THROTTLE_STOPPED_PWM = 370      #pwm value for no movement
THROTTLE_REVERSE_PWM = 220      #pwm value for max reverse throttle

#THROTTLE FOR PIGPIO_PWM
THROTTLE_PWM_PIN = 18           #Pin numbering according to Broadcom numbers
THROTTLE_PWM_FREQ = 50          #Frequency for PWM
THROTTLE_PWM_INVERTED = False   #If PWM needs to be inverted

#DC_STEER_THROTTLE with one motor as steering, one as drive
#these GPIO pinouts are only used for the DRIVE_TRAIN_TYPE=DC_STEER_THROTTLE
HBRIDGE_PIN_LEFT = 18
HBRIDGE_PIN_RIGHT = 16
HBRIDGE_PIN_FWD = 15
HBRIDGE_PIN_BWD = 13

#DC_TWO_WHEEL - with two wheels as drive, left and right.
#these GPIO pinouts are only used for the DRIVE_TRAIN_TYPE=DC_TWO_WHEEL
HBRIDGE_PIN_LEFT_FWD = 18
HBRIDGE_PIN_LEFT_BWD = 16
HBRIDGE_PIN_RIGHT_FWD = 15
HBRIDGE_PIN_RIGHT_BWD = 13


#TRAINING
#The DEFAULT_MODEL_TYPE will choose which model will be created at training time. This chooses
#between different neural network designs. You can override this setting by passing the command
#line parameter --type to the python manage.py train and drive commands.
DEFAULT_MODEL_TYPE = 'linear'   #(linear|categorical|rnn|imu|behavior|3d|localizer|latent)
BATCH_SIZE = 128                #how many records to use when doing one pass of gradient decent. Use a smaller number if your gpu is running out of memory.
TRAIN_TEST_SPLIT = 0.8          #what percent of records to use for training. the remaining used for validation.
MAX_EPOCHS = 100                #how many times to visit all records of your data
SHOW_PLOT = True                #would you like to see a pop up display of final loss?
VERBOSE_TRAIN = True             #would you like to see a progress bar with text during training?
USE_EARLY_STOP = True           #would you like to stop the training if we see it's not improving fit?
EARLY_STOP_PATIENCE = 5         #how many epochs to wait before no improvement
MIN_DELTA = .0005               #early stop will want this much loss change before calling it improved.
PRINT_MODEL_SUMMARY = True      #print layers and weights to stdout
OPTIMIZER = None                #adam, sgd, rmsprop, etc.. None accepts default
LEARNING_RATE = 0.001           #only used when OPTIMIZER specified
LEARNING_RATE_DECAY = 0.0       #only used when OPTIMIZER specified
SEND_BEST_MODEL_TO_PI = False   #change to true to automatically send best model during training
CACHE_IMAGES = True             #keep images in memory. will speed succesive epochs, but crater if not enough mem.

PRUNE_CNN = False               #This will remove weights from your model. The primary goal is to increase performance.
PRUNE_PERCENT_TARGET = 75       # The desired percentage of pruning.
PRUNE_PERCENT_PER_ITERATION = 20 # Percenge of pruning that is perform per iteration.
PRUNE_VAL_LOSS_DEGRADATION_LIMIT = 0.2 # The max amout of validation loss that is permitted during pruning.
PRUNE_EVAL_PERCENT_OF_DATASET = .05  # percent of dataset used to perform evaluation of model.

#Pi login information
#When using the continuous train option, these credentials will
#be used to copy the final model to your vehicle. If not using this option, no need to set these.
PI_USERNAME = "pi"                  # username on pi
PI_PASSWD = "raspberry"             # password is optional. Only used from Windows machine. Ubuntu and mac users should copy their public keys to the pi. `ssh-copy-id username@hostname`
PI_HOSTNAME = "raspberrypi.local"   # the network hostname or ip address
PI_DONKEY_ROOT = "/home/pi/mycar"   # the location of the mycar dir on the pi. this will be used to help locate the final model destination.

# Region of interst cropping
# only supported in Categorical and Linear models.
# If these crops values are too large, they will cause the stride values to become negative and the model with not be valid.
ROI_CROP_TOP = 0                    #the number of rows of pixels to ignore on the top of the image
ROI_CROP_BOTTOM = 0                 #the number of rows of pixels to ignore on the bottom of the image

#Model transfer options
#When copying weights during a model transfer operation, should we freeze a certain number of layers
#to the incoming weights and not allow them to change during training?
FREEZE_LAYERS = False               #default False will allow all layers to be modified by training
NUM_LAST_LAYERS_TO_TRAIN = 7        #when freezing layers, how many layers from the last should be allowed to train?

#WEB CONTROL
WEB_CONTROL_PORT = 8887             # which port to listen on when making a web controller
WEB_INIT_MODE = "user"              # which control mode to start in. one of user|local_angle|local. Setting local will start in ai mode.

#JOYSTICK
USE_JOYSTICK_AS_DEFAULT = False     #when starting the manage.py, when True, will not require a --js option to use the joystick
JOYSTICK_MAX_THROTTLE = 0.5         #this scalar is multiplied with the -1 to 1 throttle value to limit the maximum throttle. This can help if you drop the controller or just don't need the full speed available.
JOYSTICK_STEERING_SCALE = 1.0       #some people want a steering that is less sensitve. This scalar is multiplied with the steering -1 to 1. It can be negative to reverse dir.
AUTO_RECORD_ON_THROTTLE = True      #if true, we will record whenever throttle is not zero. if false, you must manually toggle recording with some other trigger. Usually circle button on joystick.
CONTROLLER_TYPE='ps3'               #(ps3|ps4|xbox|nimbus|wiiu|F710|rc3|custom) custom will run the my_joystick.py controller written by the `donkey createjs` command
USE_NETWORKED_JS = False            #should we listen for remote joystick control over the network?
NETWORK_JS_SERVER_IP = "192.168.0.1"#when listening for network joystick control, which ip is serving this information
JOYSTICK_DEADZONE = 0.0             # when non zero, this is the smallest throttle before recording triggered.
JOYSTICK_THROTTLE_DIR = -1.0        # use -1.0 to flip forward/backward, use 1.0 to use joystick's natural forward/backward
USE_FPV = False                     # send camera data to FPV webserver
JOYSTICK_DEVICE_FILE = "/dev/input/js0" # this is the unix file use to access the joystick.

#For the categorical model, this limits the upper bound of the learned throttle
#it's very IMPORTANT that this value is matched from the training PC config.py and the robot.py
#and ideally wouldn't change once set.
MODEL_CATEGORICAL_MAX_THROTTLE_RANGE = 0.5

#RNN or 3D
SEQUENCE_LENGTH = 3             #some models use a number of images over time. This controls how many.

#IMU
HAVE_IMU = False                #when true, this add a Mpu6050 part and records the data. Can be used with a 
IMU_SENSOR = 'mpu6050'          # (mpu6050|mpu9250)
IMU_DLP_CONFIG = 0              # Digital Lowpass Filter setting (0:250Hz, 1:184Hz, 2:92Hz, 3:41Hz, 4:20Hz, 5:10Hz, 6:5Hz)

#SOMBRERO
HAVE_SOMBRERO = False           #set to true when using the sombrero hat from the Donkeycar store. This will enable pwm on the hat.

#ROBOHAT MM1
HAVE_ROBOHAT = False             #set to true when using the Robo HAT MM1 from Robotics Masters.  This will change to RC Control.

#RECORD OPTIONS
RECORD_DURING_AI = False        #normally we do not record during ai mode. Set this to true to get image and steering records for your Ai. Be careful not to use them to train.

#LED
HAVE_RGB_LED = False            #do you have an RGB LED like https://www.amazon.com/dp/B07BNRZWNF
LED_INVERT = False              #COMMON ANODE? Some RGB LED use common anode. like https://www.amazon.com/Xia-Fly-Tri-Color-Emitting-Diffused/dp/B07MYJQP8B

#LED board pin number for pwm outputs
#These are physical pinouts. See: https://www.raspberrypi-spy.co.uk/2012/06/simple-guide-to-the-rpi-gpio-header-and-pins/
LED_PIN_R = 12      
LED_PIN_G = 10
LED_PIN_B = 16

#LED status color, 0-100
LED_R = 0
LED_G = 0
LED_B = 1

#LED Color for record count indicator
REC_COUNT_ALERT = 1000          #how many records before blinking alert
REC_COUNT_ALERT_CYC = 15        #how many cycles of 1/20 of a second to blink per REC_COUNT_ALERT records
REC_COUNT_ALERT_BLINK_RATE = 0.4 #how fast to blink the led in seconds on/off

#first number is record count, second tuple is color ( r, g, b) (0-100)
#when record count exceeds that number, the color will be used
RECORD_ALERT_COLOR_ARR = [ (0, (1, 1, 1)),
            (3000, (5, 5, 5)),
            (5000, (5, 2, 0)),
            (10000, (0, 5, 0)),
            (15000, (0, 5, 5)),
            (20000, (0, 0, 5)), ]


#LED status color, 0-100, for model reloaded alert
MODEL_RELOADED_LED_R = 100
MODEL_RELOADED_LED_G = 0
MODEL_RELOADED_LED_B = 0


#BEHAVIORS
#When training the Behavioral Neural Network model, make a list of the behaviors,
#Set the TRAIN_BEHAVIORS = True, and use the BEHAVIOR_LED_COLORS to give each behavior a color
TRAIN_BEHAVIORS = False
BEHAVIOR_LIST = ['Left_Lane', "Right_Lane"]
BEHAVIOR_LED_COLORS =[ (0, 10, 0), (10, 0, 0) ] #RGB tuples 0-100 per chanel

#Localizer
#The localizer is a neural network that can learn to predice it's location on the track.
#This is an experimental feature that needs more developement. But it can currently be used
#to predict the segement of the course, where the course is divided into NUM_LOCATIONS segments.
TRAIN_LOCALIZER = False
NUM_LOCATIONS = 10
BUTTON_PRESS_NEW_TUB = False #when enabled, makes it easier to divide our data into one tub per track length if we make a new tub on each X button press.

#DonkeyGym
#Only on Ubuntu linux, you can use the simulator as a virtual donkey and
#issue the same python manage.py drive command as usual, but have them control a virtual car.
#This enables that, and sets the path to the simualator and the environment.
#You will want to download the simulator binary from: https://github.com/tawnkramer/donkey_gym/releases/download/v18.9/DonkeySimLinux.zip
#then extract that and modify DONKEY_SIM_PATH.
DONKEY_GYM = False
DONKEY_SIM_PATH = "path to sim" #"/home/tkramer/projects/sdsandbox/sdsim/build/DonkeySimLinux/donkey_sim.x86_64" when racing on virtual-race-league use "remote", or user "remote" when you want to start the sim manually first.
DONKEY_GYM_ENV_NAME = "donkey-generated-track-v0" # ("donkey-generated-track-v0"|"donkey-generated-roads-v0"|"donkey-warehouse-v0"|"donkey-avc-sparkfun-v0")
GYM_CONF = { "body_style" : "donkey", "body_rgb" : (128, 128, 128), "car_name" : "me", "font_size" : 100} # body style(donkey|bare|car01) body rgb 0-255
SIM_HOST = "127.0.0.1"              # when racing on virtual-race-league use host "trainmydonkey.com"
SIM_ARTIFICIAL_LATENCY = 0          # this is the millisecond latency in controls. Can use useful in emulating the delay when useing a remote server. values of 100 to 400 probably reasonable.

#publish camera over network
#This is used to create a tcp service to pushlish the camera feed
PUB_CAMERA_IMAGES = False

#When racing, to give the ai a boost, configure these values.
AI_LAUNCH_DURATION = 0.0            # the ai will output throttle for this many seconds
AI_LAUNCH_THROTTLE = 0.0            # the ai will output this throttle value
AI_LAUNCH_ENABLE_BUTTON = 'R2'      # this keypress will enable this boost. It must be enabled before each use to prevent accidental trigger.
AI_LAUNCH_KEEP_ENABLED = False      # when False ( default) you will need to hit the AI_LAUNCH_ENABLE_BUTTON for each use. This is safest. When this True, is active on each trip into "local" ai mode.

#Scale the output of the throttle of the ai pilot for all model types.
AI_THROTTLE_MULT = 1.0              # this multiplier will scale every throttle value for all output from NN models

#Path following
PATH_FILENAME = "donkey_path.pkl"   # the path will be saved to this filename
PATH_SCALE = 5.0                    # the path display will be scaled by this factor in the web page
PATH_OFFSET = (0, 0)                # 255, 255 is the center of the map. This offset controls where the origin is displayed.
PATH_MIN_DIST = 0.3                 # after travelling this distance (m), save a path point
PID_P = -10.0                       # proportional mult for PID path follower
PID_I = 0.000                       # integral mult for PID path follower
PID_D = -0.2                        # differential mult for PID path follower
PID_THROTTLE = 0.2                  # constant throttle value during path following
SAVE_PATH_BTN = "cross"             # joystick button to save path
RESET_ORIGIN_BTN = "triangle"       # joystick button to press to move car back to origin

# Intel Realsense D435 and D435i depth sensing camera
REALSENSE_D435_RGB = True       # True to capture RGB image
REALSENSE_D435_DEPTH = True     # True to capture depth as image array
REALSENSE_D435_IMU = False      # True to capture IMU data (D435i only)
REALSENSE_D435_ID = None        # serial number of camera or None if you only have one camera (it will autodetect)

<|MERGE_RESOLUTION|>--- conflicted
+++ resolved
@@ -51,12 +51,8 @@
 #DC_STEER_THROTTLE uses HBridge pwm to control one steering dc motor, and one drive wheel motor
 #DC_TWO_WHEEL uses HBridge pwm to control two drive motors, one on the left, and one on the right.
 #SERVO_HBRIDGE_PWM use ServoBlaster to output pwm control from the PiZero directly to control steering, and HBridge for a drive motor.
-<<<<<<< HEAD
 #PIGPIO_PWM uses Raspberrys internal PWM
-DRIVE_TRAIN_TYPE = "SERVO_ESC" # SERVO_ESC|DC_STEER_THROTTLE|DC_TWO_WHEEL|SERVO_HBRIDGE_PWM|PIGPIO_PWM
-=======
-DRIVE_TRAIN_TYPE = "SERVO_ESC" # SERVO_ESC|DC_STEER_THROTTLE|DC_TWO_WHEEL|SERVO_HBRIDGE_PWM|MOCK
->>>>>>> 43d95fce
+DRIVE_TRAIN_TYPE = "SERVO_ESC" # SERVO_ESC|DC_STEER_THROTTLE|DC_TWO_WHEEL|SERVO_HBRIDGE_PWM|PIGPIO_PWM|MOCK
 
 #STEERING
 STEERING_CHANNEL = 1            #channel on the 9685 pwm board 0-15
