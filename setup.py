--- conflicted
+++ resolved
@@ -24,11 +24,7 @@
     long_description = fh.read()
 
 setup(name='donkeycar',
-<<<<<<< HEAD
-      version="4.4.dev4",
-=======
-      version="4.4.dev7",
->>>>>>> 5e234c31
+      version="4.4.dev8",
       long_description=long_description,
       description='Self driving library for python.',
       url='https://github.com/autorope/donkeycar',
@@ -68,7 +64,6 @@
               'adafruit-circuitpython-ssd1306',
               'adafruit-circuitpython-rplidar',
               'RPi.GPIO',
-              'imgaug',
               'tensorflow @ https://github.com/PINTO0309/Tensorflow-bin/releases/download/v2.9.0/tensorflow-2.9.0-cp39-none-linux_aarch64.whl'
           ],
           'nano': [
@@ -76,24 +71,18 @@
               'adafruit-circuitpython-ssd1306',
               'adafruit-circuitpython-rplidar',
               'Jetson.GPIO',
-<<<<<<< HEAD
+              'albumentations'
               'matplotlib',
               'kivy-jetson',
               'pyyaml',
               'plotly',
               'keras-vis @ git+https://github.com/autorope/keras-vis.git',
-=======
-              'albumentations'
->>>>>>> 5e234c31
           ],
           'pc': [
               'matplotlib',
               'kivy',
-<<<<<<< HEAD
-=======
-              'protobuf',
+              'protobuf==3.20.3',
               'pandas',
->>>>>>> 5e234c31
               'pyyaml',
               'plotly',
               'albumentations'
