--- conflicted
+++ resolved
@@ -13,11 +13,7 @@
 
 
 setup(name='donkeycar',
-<<<<<<< HEAD
-    version='2.3.0',
-=======
     version='2.2.2',
->>>>>>> dab45ad0
     description='Self driving library for python.',
     url='https://github.com/wroscoe/donkey',
     download_url='https://github.com/wroscoe/donkey/archive/2.1.5.tar.gz',
@@ -29,35 +25,28 @@
             'donkey=donkeycar.management.base:execute_from_command_line',
         ],
     },
-    install_requires=['numpy',
+    install_requires=['numpy', 
                       'pillow',
                       'docopt',
                       'tornado==4.5.3',
                       'requests',
+                      'keras==2.0.8',
                       'h5py',
                       'python-socketio',
                       'flask',
                       'eventlet',
                       'moviepy',
-                      'pandas'
+                      'pandas',
+                      'tensorflow>=1.1'
                      ],
 
     extras_require={
-                    'tf': ['tensorflow>=1.7.0'],
-                    'tf_gpu': ['tensorflow-gpu>=1.7.0'],
                     'pi': [
                         'picamera',
                         'Adafruit_PCA9685',
                         ],
                     'dev': ['pytest']
-<<<<<<< HEAD
-                   },
-    package_data={
-        'donkeycar': extra_files,
-        },
-=======
                     },
->>>>>>> dab45ad0
 
     include_package_data=True,
 
